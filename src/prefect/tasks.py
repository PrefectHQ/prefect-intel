--- conflicted
+++ resolved
@@ -111,6 +111,10 @@
             task_run_id, State(type=StateType.PENDING)
         )
 
+        # Increment dynamic_key AFTER the task run is created but BEFORE the task
+        # actually gets run
+        self.dynamic_key += 1
+
         callback = flow_run_context.executor.submit(
             self._run,
             task_run_id=task_run_id,
@@ -119,30 +123,12 @@
             call_kwargs=kwargs,
         )
 
-<<<<<<< HEAD
         return PrefectFuture(
             flow_run_id=flow_run_context.flow_run_id,
             task_run_id=task_run_id,
             client=flow_run_context.client,
             wait_callback=callback,
         )
-=======
-        # increment dynamic_key AFTER the task run is created
-        # but BEFORE the task actually gets run
-        self.dynamic_key += 1
-
-        # TODO: Submit `self._run` to an executor
-        with context.task_run:
-            self._run(
-                context=context,
-                task_run_id=task_run_id,
-                future=future,
-                call_args=args,
-                call_kwargs=kwargs,
-            )
-
-        return future
->>>>>>> f5bd4d01
 
 
 def task(_fn: Callable = None, *, name: str = None, **task_init_kwargs: Any):
