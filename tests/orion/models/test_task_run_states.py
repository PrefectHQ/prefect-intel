--- conflicted
+++ resolved
@@ -5,10 +5,7 @@
 import pytest
 
 from prefect.orion import models, schemas
-<<<<<<< HEAD
-=======
 from prefect.orion.exceptions import ObjectNotFoundError
->>>>>>> 60c42d54
 from prefect.orion.orchestration.dependencies import (
     provide_task_policy,
     temporary_task_policy,
