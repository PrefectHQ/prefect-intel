--- conflicted
+++ resolved
@@ -140,13 +140,10 @@
     assert isinstance(response, schemas.responses.SetStateResponse)
     assert response.status == schemas.responses.SetStateStatus.ACCEPT
 
-<<<<<<< HEAD
-    states = client.read_task_run_states(task_run_id)
-    assert len(states) == 1
-    state = states[-1]
-    assert isinstance(state, schemas.states.State)
-    assert state.type == schemas.states.StateType.COMPLETED
-    assert state.message == "Test!"
+    run = client.read_task_run(task_run_id)
+    assert isinstance(run.state, schemas.states.State)
+    assert run.state.type == schemas.states.StateType.COMPLETED
+    assert run.state.message == "Test!"
 
 
 @dataclass
@@ -183,10 +180,4 @@
     client = prefect.client.OrionClient()
     datadoc = client.put_object("hello", name="doc_name")
     assert datadoc.name == "doc_name"
-    assert datadoc.path.endswith(datadoc.name)
-=======
-    run = client.read_task_run(task_run_id)
-    assert isinstance(run.state, schemas.states.State)
-    assert run.state.type == schemas.states.StateType.COMPLETED
-    assert run.state.message == "Test!"
->>>>>>> 76c35ad8
+    assert datadoc.path.endswith(datadoc.name)