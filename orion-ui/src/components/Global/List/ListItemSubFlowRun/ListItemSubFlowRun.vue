<template>
<<<<<<< HEAD
  <ListItem class="list-item--flow-run" :icon="`pi-${state}`">
    <div class="list-item__title">
      <BreadCrumbs class="flex-grow-1" tag="h2" :crumbs="crumbs" />

      <div class="tag-container nowrap d-flex">
        <span
          class="run-state correct-text caption mr-1"
          :class="state + '-bg'"
        >
          {{ state }}
        </span>

        <Tag
          v-for="tag in tags"
          :key="tag"
          color="secondary-pressed"
          class="font--primary caption font-weight-semibold mr-1"
          icon="pi-label"
          flat
        >
          {{ tag }}
        </Tag>
=======
  <ListItem class="list-item--flow-run d-flex align-start justify-start">
    <!-- For a later date... maybe -->
    <!-- :class="stateType + '-border'" -->

    <i
      class="item--icon pi text--grey-40 align-self-start"
      :class="`pi-${stateType}`"
    />
    <div
      class="
        item--title
        ml-2
        d-flex
        flex-column
        justify-center
        align-self-start
      "
    >
      <BreadCrumbs class="flex-grow-1" tag="h2" :crumbs="crumbs" />

      <div class="tag-container nowrap d-flex align-bottom">
        <StateLabel :name="state.name" :type="state.type" class="mr-1" />
        <Tags :tags="tags" class="caption" />
>>>>>>> 82883c9d
      </div>
    </div>

    <div v-breakpoints="'sm'" class="ml-auto mr-1 nowrap">
      <ButtonRounded class="mr-1" disabled>
        {{ taskRunCount }} task {{ toPluralString('run', taskRunCount) }}
      </ButtonRounded>
    </div>

    <div v-breakpoints="'md'" class="chart-container mr-2">
      <RunHistoryChart
        :items="taskRunHistory"
        :interval-start="start"
        :interval-end="end"
        :interval-seconds="store.getters.globalFilter.intervalSeconds"
        static-median
        :padding="{ top: 3, bottom: 3, left: 6, right: 6, middle: 2 }"
        disable-popovers
      />
    </div>

    <div class="font--secondary item--duration mr-2">
      {{ duration }}
    </div>

    <router-link :to="`/flow-run/${item.id}`" class="icon-link">
      <i class="pi pi-arrow-right-s-line" />
    </router-link>
  </ListItem>
</template>

<script lang="ts" setup>
import { computed } from 'vue'
import { Api, Query, Endpoints, FlowRunsFilter } from '@/plugins/api'
import { TaskRun } from '@/typings/objects'
import { secondsToApproximateString } from '@/util/util'
import { Buckets } from '@/typings/run_history'
import { useStore } from 'vuex'
import RunHistoryChart from '@/components/RunHistoryChart/RunHistoryChart--Chart.vue'
<<<<<<< HEAD
import { toPluralString } from '@/utilities/strings'
=======
import StateLabel from '@/components/Global/StateLabel/StateLabel.vue'
>>>>>>> 82883c9d

const store = useStore()
const props = defineProps<{ item: TaskRun }>()

const start = computed(() => {
  return new Date(props.item.start_time)
})

const end = computed(() => {
  if (!props.item.end_time) {
    const date = new Date()
    date.setMinutes(date.getMinutes() + 1)
    return date
  }

  return new Date(props.item.end_time)
})

const flowRunFilterBody = computed<FlowRunsFilter>(() => {
  return {
    flow_runs: {
      id: {
        any_: [props.item.state.state_details.child_flow_run_id]
      }
    }
  }
})

const taskRunHistoryFilter = computed(() => {
  const interval = Math.floor(
    Math.max(1, (end.value.getTime() - start.value.getTime()) / 1000 / 5)
  )
  return {
    history_start: start.value.toISOString(),
    history_end: end.value.toISOString(),
    history_interval_seconds: interval,
    flow_runs: flowRunFilterBody.value.flow_runs
  }
})

const queries: { [key: string]: Query } = {
  flow_run: Api.query({
    endpoint: Endpoints.flow_runs,
    body: flowRunFilterBody.value
  }),
  flow: Api.query({
    endpoint: Endpoints.flows,
    body: flowRunFilterBody.value
  }),
  task_run_history: Api.query({
    endpoint: Endpoints.task_runs_history,
    body: taskRunHistoryFilter.value
  }),
  task_run_count: Api.query({
    endpoint: Endpoints.task_runs_count,
    body: flowRunFilterBody
  })
}

const state = computed(() => {
  return props.item.state
})

const stateType = computed(() => {
  return props.item.state.type.toLowerCase()
})

const tags = computed(() => {
  return props.item.tags
})

const flowRun = computed(() => {
  return queries.flow_run?.response?.value?.[0] || {}
})

const flow = computed(() => {
  return queries.flow?.response?.value?.[0] || {}
})

const taskRunCount = computed((): number => {
  return queries.task_run_count?.response?.value || 0
})

const taskRunHistory = computed((): Buckets => {
  return queries.task_run_history?.response.value || []
})

const duration = computed(() => {
  return stateType.value == 'pending' || stateType.value == 'scheduled'
    ? '--'
    : props.item.total_run_time
    ? secondsToApproximateString(props.item.total_run_time)
    : secondsToApproximateString(props.item.estimated_run_time)
})

const crumbs = computed(() => {
  return [
    { text: flow.value?.name },
    { text: flowRun.value?.name, to: `/flow-run/${flowRun.value?.id}` },
    { text: props.item.name }
  ]
})
</script>

<style lang="scss" scoped>
@use '@/styles/components/list-item--flow-run.scss';
</style><|MERGE_RESOLUTION|>--- conflicted
+++ resolved
@@ -1,52 +1,11 @@
 <template>
-<<<<<<< HEAD
   <ListItem class="list-item--flow-run" :icon="`pi-${state}`">
     <div class="list-item__title">
       <BreadCrumbs class="flex-grow-1" tag="h2" :crumbs="crumbs" />
 
       <div class="tag-container nowrap d-flex">
-        <span
-          class="run-state correct-text caption mr-1"
-          :class="state + '-bg'"
-        >
-          {{ state }}
-        </span>
-
-        <Tag
-          v-for="tag in tags"
-          :key="tag"
-          color="secondary-pressed"
-          class="font--primary caption font-weight-semibold mr-1"
-          icon="pi-label"
-          flat
-        >
-          {{ tag }}
-        </Tag>
-=======
-  <ListItem class="list-item--flow-run d-flex align-start justify-start">
-    <!-- For a later date... maybe -->
-    <!-- :class="stateType + '-border'" -->
-
-    <i
-      class="item--icon pi text--grey-40 align-self-start"
-      :class="`pi-${stateType}`"
-    />
-    <div
-      class="
-        item--title
-        ml-2
-        d-flex
-        flex-column
-        justify-center
-        align-self-start
-      "
-    >
-      <BreadCrumbs class="flex-grow-1" tag="h2" :crumbs="crumbs" />
-
-      <div class="tag-container nowrap d-flex align-bottom">
         <StateLabel :name="state.name" :type="state.type" class="mr-1" />
         <Tags :tags="tags" class="caption" />
->>>>>>> 82883c9d
       </div>
     </div>
 
@@ -86,11 +45,8 @@
 import { Buckets } from '@/typings/run_history'
 import { useStore } from 'vuex'
 import RunHistoryChart from '@/components/RunHistoryChart/RunHistoryChart--Chart.vue'
-<<<<<<< HEAD
 import { toPluralString } from '@/utilities/strings'
-=======
 import StateLabel from '@/components/Global/StateLabel/StateLabel.vue'
->>>>>>> 82883c9d
 
 const store = useStore()
 const props = defineProps<{ item: TaskRun }>()
