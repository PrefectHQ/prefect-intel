<template>
  <list-item class="list-item--task-run d-flex align-start justify-start">
    <!-- For a later date... maybe -->
    <!-- :class="state + '-border'" -->

    <i
      class="item--icon pi text--grey-40 align-self-start"
      :class="`pi-${state}`"
    />
<<<<<<< HEAD
    <div class="item- ml-2 d-flex flex-column justify-center align-self-start">
=======
    <div
      class="
        item--title
        ml-2
        d-flex
        flex-column
        justify-center
        align-self-start
      "
    >
>>>>>>> 7c20814d
      <h2>
        {{ run.name }}
      </h2>

      <div class="tag-container nowrap d-flex align-bottom">
        <span
          class="run-state correct-text caption mr-1"
          :class="state + '-bg'"
        >
          {{ state }}
        </span>

        <Tag
          v-for="tag in tags"
          :key="tag"
          color="secondary-pressed"
          class="font--primary caption font-weight-semibold mr-1"
          icon="pi-label"
          flat
        >
          {{ tag }}
        </Tag>
      </div>
    </div>

    <div v-if="sub_flow_run" v-breakpoints="'sm'" class="ml-auto nowrap">
      <rounded-button class="mr-1">
        <i class="pi pi-flow-run pi-sm" />
        {{ sub_flow_run }}
      </rounded-button>
    </div>

    <div
      class="font--secondary item--duration"
      :class="sub_flow_run ? '' : 'ml-auto'"
    >
      {{ duration }}
    </div>
  </list-item>
</template>

<script lang="ts">
import { Options, Vue, prop } from 'vue-class-component'
import { secondsToApproximateString } from '@/util/util'
import { TaskRun } from '@/objects'

class Props {
  run = prop<TaskRun>({ required: true })
}

@Options({})
export default class ListItemTaskRun extends Vue.with(Props) {
  sliceStart: number = Math.floor(Math.random() * 4)

  get state(): string {
    return this.run.state.toLowerCase()
  }

  get tags(): string[] {
    return this.run.tags
  }

  get reason(): string | null {
    return this.state == 'failed' ? 'Lorem ipsum dolorset atem' : null
  }

  get sub_flow_run(): string | null {
    return this.run.sub_flow_run_id ? 'Sub flow run' : null
  }

  get duration(): string {
    return this.state == 'pending' || this.state == 'scheduled'
      ? '--'
      : secondsToApproximateString(this.run.duration)
  }
}
</script>

<style lang="scss" scoped>
.item--tags {
  border-radius: 4px;
  display: inline-block;
  padding: 4px 8px;
}

.run-state {
  text-transform: capitalize;
}
</style>

<style lang="scss" scoped>
@use '@/styles/components/list-item--task-run.scss';
</style><|MERGE_RESOLUTION|>--- conflicted
+++ resolved
@@ -7,9 +7,6 @@
       class="item--icon pi text--grey-40 align-self-start"
       :class="`pi-${state}`"
     />
-<<<<<<< HEAD
-    <div class="item- ml-2 d-flex flex-column justify-center align-self-start">
-=======
     <div
       class="
         item--title
@@ -20,7 +17,6 @@
         align-self-start
       "
     >
->>>>>>> 7c20814d
       <h2>
         {{ run.name }}
       </h2>
