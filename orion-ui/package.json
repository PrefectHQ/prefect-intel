--- conflicted
+++ resolved
@@ -12,12 +12,8 @@
     "lint": "eslint src --ext .js,.ts,.vue"
   },
   "dependencies": {
-<<<<<<< HEAD
-    "@prefecthq/miter-design": "0.1.12",
+    "@prefecthq/miter-design": "0.1.14",
     "@prefecthq/vue-compositions": "0.1.7",
-=======
-    "@prefecthq/miter-design": "0.1.14",
->>>>>>> 50955c4a
     "core-js": "^3.6.5",
     "d3": "^7.0.0",
     "esbuild": "^0.13.4",
